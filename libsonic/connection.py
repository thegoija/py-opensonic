--- conflicted
+++ resolved
@@ -834,7 +834,6 @@
         self._checkStatus(res)
         return res
 
-<<<<<<< HEAD
     def getUsers(self):
         """
         since 1.8.0
@@ -871,8 +870,6 @@
         self._checkStatus(res)
         return res
 
-=======
->>>>>>> 185efd3f
     def createUser(self , username , password , email , 
             ldapAuthenticated=False , adminRole=False , settingsRole=True , 
             streamRole=True , jukeboxRole=False , downloadRole=False , 
@@ -912,11 +909,7 @@
         self._checkStatus(res)
         return res
 
-<<<<<<< HEAD
-    def updateUser(self , username , password=None , email=None ,
-=======
     def updateUser(self , username ,  password=None , email=None ,
->>>>>>> 185efd3f
             ldapAuthenticated=False , adminRole=False , settingsRole=True , 
             streamRole=True , jukeboxRole=False , downloadRole=False , 
             uploadRole=False , playlistRole=False , coverArtRole=False , 
@@ -937,11 +930,7 @@
          u'version': u'1.5.0',
          u'xmlns': u'http://subsonic.org/restapi'}
         """
-<<<<<<< HEAD
         methodName = 'updateUser'
-=======
-        methodName = 'createUser'
->>>>>>> 185efd3f
         viewName = '%s.view' % methodName
         if password is not None:
             password = 'enc:%s' % self._hexEnc(password)
